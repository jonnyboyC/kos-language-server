{
  "name": "language-kos",
  "main": "./lib/main.js",
  "version": "0.1.0",
  "description": "Atom client for the KOS-language-server",
  "author": "John Chabot",
  "keywords": [
    "Kerbal Space Program",
    "KSP",
    "Kerbal Operating System",
    "KOS",
    "Language",
    "Syntax"
  ],  
  "repository": "https://github.com/jonnyboyC/kos-language-server",
  "license": "MIT",
  "engines": {
    "atom": ">=1.0.0 <2.0.0",
    "node": "*"
  },
  "configSchema": {
    "kosServer": {
      "title": "KOS server",
      "type": "object",
      "properties": {
        "path": {
          "title": "KOS server path",
          "type": "string",
          "default": "node_modules/kos-language-server/out/server.js",
          "description": "Path to a kos-language-server `server.js` the language server will use to process TypeScript. Defaults to the bundled version."
        }
      }
    }
  },
<<<<<<< HEAD
=======
  "enhancedScopes": [
    "source.kos"
  ],
  "activationHooks": [
    "language-kos:grammar-used"
  ],
>>>>>>> c9d750f9
  "dependencies": {
    "atom-languageclient": "^0.9.9",
    "kos-language-server": "^0.2.2"
  }
}<|MERGE_RESOLUTION|>--- conflicted
+++ resolved
@@ -32,15 +32,12 @@
       }
     }
   },
-<<<<<<< HEAD
-=======
   "enhancedScopes": [
     "source.kos"
   ],
   "activationHooks": [
     "language-kos:grammar-used"
   ],
->>>>>>> c9d750f9
   "dependencies": {
     "atom-languageclient": "^0.9.9",
     "kos-language-server": "^0.2.2"
